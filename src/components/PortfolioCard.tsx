<<<<<<< HEAD
import { useQuery } from "@tanstack/react-query";
const fetchBitcoinPrices = async () => {
  const response = await fetch("https://api.coingecko.com/api/v3/coins/bitcoin/market_chart?vs_currency=usd&days=180&interval=daily");
  const data = await response.json();
=======
>>>>>>> 50cec736

const PortfolioCard = () => {
  return (
    <div className="glass-card p-6 rounded-lg mb-8 animate-fade-in">
      <h2 className="text-xl font-semibold mb-6">Bitcoin Performance</h2>
      <div className="w-full h-[200px] flex items-center justify-center">
        <span className="text-muted-foreground">Chart loading...</span>
      </div>
    </div>
  );
};

export default PortfolioCard;<|MERGE_RESOLUTION|>--- conflicted
+++ resolved
@@ -1,10 +1,7 @@
-<<<<<<< HEAD
 import { useQuery } from "@tanstack/react-query";
 const fetchBitcoinPrices = async () => {
   const response = await fetch("https://api.coingecko.com/api/v3/coins/bitcoin/market_chart?vs_currency=usd&days=180&interval=daily");
   const data = await response.json();
-=======
->>>>>>> 50cec736
 
 const PortfolioCard = () => {
   return (
